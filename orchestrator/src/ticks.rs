--- conflicted
+++ resolved
@@ -88,13 +88,8 @@
     terminate: bool,
 }
 
-<<<<<<< HEAD
-impl Tick<'_> {
-    pub fn new(hour: i64, travel_plan: Option<&TravelPlan>, terminate: bool) -> Tick {
-=======
 impl Tick {
     pub fn new(hour: i64, terminate: bool) -> Tick {
->>>>>>> 5855e030
         Tick {
             hour,
             terminate
@@ -157,10 +152,6 @@
             acks: HashMap::new(),
             current_hour: 0,
             engines: engines.to_owned(),
-<<<<<<< HEAD
-            lockdown_status_by_engine: HashMap::new()
-=======
->>>>>>> 5855e030
         }
     }
 
@@ -211,10 +202,6 @@
         acks.push(ack.clone());
 
         assert_eq!(*acks.acks.get("engine1").unwrap(), ack);
-<<<<<<< HEAD
-        assert!(*acks.lockdown_status_by_engine.get("engine1").unwrap());
-=======
->>>>>>> 5855e030
     }
 
     #[test]
@@ -228,7 +215,7 @@
 
     #[test]
     fn should_terminate_when_exposed_and_infected_and_hospitalized_are_zero() {
-        let mut acks = TickAcks::new(&["engine1".to_string(), "engine2".to_string()]);
+        let mut acks = TickAcks::new(&vec!["engine1".to_string(), "engine2".to_string()]);
         acks.reset(1);
         acks.push(TickAck {
             engine_id: "engine1".to_string(),

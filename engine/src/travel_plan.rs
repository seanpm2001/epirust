--- conflicted
+++ resolved
@@ -77,19 +77,11 @@
     current_total_population: Count,
 }
 
-<<<<<<< HEAD
-impl EngineTravelPlan {
-    pub fn new(engine_id: &str, current_population: i32) -> EngineTravelPlan {
-        EngineTravelPlan {
-            engine_id: engine_id.to_owned(),
-            travel_plan: None,
-=======
 impl EngineMigrationPlan {
     pub fn new(engine_id: &String, migration_plan: Option<MigrationPlan>, current_population: Count) -> EngineMigrationPlan {
         EngineMigrationPlan {
             engine_id: engine_id.clone(),
             migration_plan,
->>>>>>> 5855e030
             current_total_population: current_population,
         }
     }
@@ -103,17 +95,10 @@
         }
     }
 
-<<<<<<< HEAD
-    pub fn alloc_outgoing_to_regions(&self, outgoing: &[(Point, Traveller)]) -> (Vec<TravellersByRegion>, Vec<(Point, Traveller)>)  {
-        let mut travellers: Vec<Traveller> = outgoing.iter().map(|x| x.1).collect();
-        let total_outgoing = travellers.len();
-        let outgoing_by_region = match &self.travel_plan {
-=======
     pub fn alloc_outgoing_to_regions(&self, outgoing: &Vec<(Point, Migrator)>) -> (Vec<MigratorsByRegion>, Vec<(Point, Migrator)>)  {
         let mut migrators: Vec<Migrator> = outgoing.iter().map(|x| x.1).collect();
         let total_outgoing = migrators.len();
         let outgoing_by_region = match &self.migration_plan {
->>>>>>> 5855e030
             None => { Vec::new() }
             Some(tp) => {
                 tp.regions.iter()
@@ -183,17 +168,10 @@
         self.migrators.push(traveller);
     }
 
-<<<<<<< HEAD
-    pub fn create(to_engine_id: &str) -> TravellersByRegion {
-        TravellersByRegion {
-            to_engine_id: to_engine_id.to_owned(),
-            travellers: Vec::new(),
-=======
     pub fn create(to_engine_id: &String) -> MigratorsByRegion {
         MigratorsByRegion {
             to_engine_id: to_engine_id.clone(),
             migrators: Vec::new(),
->>>>>>> 5855e030
         }
     }
 
@@ -312,15 +290,9 @@
 
     #[test]
     fn should_set_current_population() {
-<<<<<<< HEAD
-        let mut engine_travel_plan = EngineTravelPlan::new("engine1", 10000);
-        engine_travel_plan.set_current_population(9000);
-        assert_eq!(9000, engine_travel_plan.current_total_population);
-=======
         let mut engine_migration_plan = EngineMigrationPlan::new(&"engine1".to_string(), Some(MigrationPlan::new(vec!["engine1".to_string(), "engine2".to_string()], vec![vec![0, 1], vec![1, 0]])), 10000);
         engine_migration_plan.set_current_population(9000);
         assert_eq!(9000, engine_migration_plan.current_total_population);
->>>>>>> 5855e030
     }
 
     #[test]
@@ -372,38 +344,8 @@
     //     assert_eq!(27, outgoing_by_region.get(1).unwrap().travellers.len());
     // }
 
-<<<<<<< HEAD
-    #[test]
-    fn should_not_alloc_citizens_where_planned_travel_is_zero() {
-        let travel_plan = TravelPlan {
-            regions: vec!["engine1".to_string(), "engine2".to_string(), "engine3".to_string()],
-            matrix: vec![
-                vec![0, 0, 24],
-                vec![0, 0, 0],
-                vec![97, 0, 0],
-            ],
-        };
-        let mut engine_travel_plan = EngineTravelPlan::new("engine1", 10000);
-        let tick = Tick::new(1, Some(travel_plan), false);
-        engine_travel_plan.receive_tick(Some(tick));
-
-        let mut outgoing = Vec::new();
-
-        for _i in 0..24 {
-            outgoing.push((Point::new(1, 1), create_traveller()));
-        }
-        let (outgoing_by_region, _) = engine_travel_plan.alloc_outgoing_to_regions(&outgoing);
-
-        assert_eq!(1, outgoing_by_region.len());
-        assert_eq!(24, outgoing_by_region.get(0).unwrap().travellers.len());
-    }
-
-    fn create_travel_plan() -> TravelPlan {
-        TravelPlan {
-=======
     fn create_travel_plan() -> MigrationPlan {
         MigrationPlan {
->>>>>>> 5855e030
             regions: vec!["engine1".to_string(), "engine2".to_string(), "engine3".to_string()],
             matrix: vec![
                 vec![0, 156, 24],
@@ -417,17 +359,8 @@
         Migrator::new()
     }
 
-<<<<<<< HEAD
-    fn create_engine_with_travel_plan() -> EngineTravelPlan {
-        let mut engine_travel_plan = EngineTravelPlan::new("engine1", 10000);
-        let travel_plan = create_travel_plan();
-        let tick = Tick::new(0, Some(travel_plan), false);
-        engine_travel_plan.receive_tick(Some(tick));
-        engine_travel_plan
-=======
     fn create_engine_with_travel_plan() -> EngineMigrationPlan {
         let migration_plan = create_travel_plan();
         EngineMigrationPlan::new(&"engine1".to_string(), Some(migration_plan), 10000)
->>>>>>> 5855e030
     }
 }
--- conflicted
+++ resolved
@@ -251,13 +251,6 @@
     }
 
     fn is_hospital_staff(&self) -> bool {
-<<<<<<< HEAD
-        matches!(self.work_status, WorkStatus::HospitalStaff { .. })
-    }
-
-    pub fn is_essential_worker(&self) -> bool {
-        matches!(self.work_status, WorkStatus::Essential {})
-=======
         match self.work_status {
             WorkStatus::HospitalStaff { .. } => true,
             _ => false
@@ -269,7 +262,6 @@
             WorkStatus::Essential {} => true,
             _ => false
         }
->>>>>>> 5855e030
     }
 
     fn perform_movements(&mut self, cell: Point, hour_of_day: Hour, simulation_hr: Hour, grid: &Grid,
@@ -476,10 +468,13 @@
     }
 
     pub fn assign_essential_worker(&mut self, essential_workers_percentage: f64, rng: &mut RandomWrapper) {
-        if let WorkStatus::Normal {} = self.work_status {
-            if rng.get().gen_bool(essential_workers_percentage) {
-                self.work_status = WorkStatus::Essential {};
-            }
+        match self.work_status {
+            WorkStatus::Normal {} => {
+                if rng.get().gen_bool(essential_workers_percentage) {
+                    self.work_status = WorkStatus::Essential {};
+                }
+            }
+            _ => {}
         }
     }
 
@@ -518,15 +513,9 @@
     }
 }
 
-<<<<<<< HEAD
-pub fn citizen_factory(number_of_agents: i32, home_locations: &[Area], work_locations: &[Area], public_transport_locations: &[Point],
-                       percentage_public_transport: f64, working_percentage: f64, rng: &mut RandomWrapper,
-                       starting_infections: &StartingInfections) -> Vec<Citizen> {
-=======
 pub fn citizen_factory(number_of_agents: Count, home_locations: &Vec<Area>, work_locations: &Vec<Area>, public_transport_locations: &Vec<Point>,
                        percentage_public_transport: Percentage, working_percentage: Percentage, rng: &mut RandomWrapper,
                        starting_infections: &StartingInfections, travel_plan_config: Option<TravelPlanConfig>, region: String) -> Vec<Citizen> {
->>>>>>> 5855e030
     let mut agent_list = Vec::with_capacity(home_locations.len());
     let commute_plan: Option<CommutePlan> = if travel_plan_config.is_some() && travel_plan_config.as_ref().unwrap().commute.enabled {
         Some(travel_plan_config.unwrap().commute_plan())
@@ -567,9 +556,6 @@
     agent_list
 }
 
-<<<<<<< HEAD
-pub fn set_starting_infections(agent_list: &mut [Citizen], start_infections: &StartingInfections,
-=======
 pub fn update_commuters(agent_list: &mut Vec<Citizen>, commute_plan: CommutePlan, region_name: String) {
     let total_commuters_by_region : Vec<(String, u32)> = commute_plan.get_total_commuters_by_region(region_name.clone());
     for (region, commuters) in total_commuters_by_region {
@@ -581,7 +567,6 @@
 }
 
 pub fn set_starting_infections(agent_list: &mut Vec<Citizen>, start_infections: &StartingInfections,
->>>>>>> 5855e030
                                rng: &mut RandomWrapper) {
     if start_infections.total() as usize > agent_list.len() {
         panic!("There are {} people set to infect, but only {} agents available",

/*
 * EpiRust
 * Copyright (c) 2020  ThoughtWorks, Inc.
 *
 * This program is free software: you can redistribute it and/or modify
 * it under the terms of the GNU Affero General Public License as published by
 * the Free Software Foundation, either version 3 of the License, or
 * (at your option) any later version.
 *
 * This program is distributed in the hope that it will be useful,
 * but WITHOUT ANY WARRANTY; without even the implied warranty of
 * MERCHANTABILITY or FITNESS FOR A PARTICULAR PURPOSE.  See the
 * GNU Affero General Public License for more details.
 *
 * You should have received a copy of the GNU Affero General Public License
 * along with this program.  If not, see <http://www.gnu.org/licenses/>.
 *
 */

use rand::Rng;

use crate::geography::Point;
use crate::random_wrapper::RandomWrapper;
use std::collections::HashSet;
use crate::custom_types::{Count};

#[derive(Clone, Hash, Eq, Debug, Serialize, Deserialize)]
pub struct Area {
    pub location_id: String,
    pub start_offset: Point,
    pub end_offset: Point,
}

impl Area {
    pub fn new(location_id: String, start_offset: Point, end_offset: Point) -> Area {
        Area {location_id, start_offset, end_offset }
    }

    pub fn get_neighbors_of(&self, point: Point) -> impl Iterator<Item=Point> + '_ {
        point.neighbor_iterator().filter(move |p| {
            self.contains(p)
        })
    }

    pub fn iter(&self) -> AreaIterator {
        AreaIterator::new(self.clone())
    }

    //TODO improve randomness
    pub fn random_points(&self, number_of_points: i32, rng: &mut RandomWrapper) -> Vec<Point> {
        let mut points: Vec<Point> = Vec::with_capacity(number_of_points as usize);
        let mut points_collision_checker: HashSet<Point> = HashSet::with_capacity(number_of_points as usize);
        let rng = rng.get();
        while points.len() != (number_of_points as usize) {
            let rand_x = rng.gen_range(self.start_offset.x..self.end_offset.x + 1);
            let rand_y = rng.gen_range(self.start_offset.y..self.end_offset.y + 1);
            let new_point = Point::new(rand_x, rand_y);
            if !points_collision_checker.contains(&new_point) {
                points.push(new_point);
                points_collision_checker.insert(new_point);
            }
        }
        points
    }

    pub fn get_random_point(&self, rng: &mut RandomWrapper) -> Point {
        let rand_x = rng.get().gen_range(self.start_offset.x..self.end_offset.x + 1);
        let rand_y = rng.get().gen_range(self.start_offset.y..self.end_offset.y + 1);

        Point::new(rand_x, rand_y)
    }

    pub fn contains(&self, point: &Point) -> bool {
        self.start_offset.x <= point.x && self.end_offset.x >= point.x
            && self.start_offset.y <= point.y && self.end_offset.y >= point.y
    }

    pub fn get_number_of_cells(&self) -> Count {
        ((self.end_offset.x - self.start_offset.x) * (self.end_offset.y - self.start_offset.y)) as Count
    }
}

// We need to ignore the iter_index when comparing
impl PartialEq for Area {
    fn eq(&self, other: &Self) -> bool {
        self.start_offset == other.start_offset && self.end_offset == other.end_offset
    }
}

pub fn area_factory(start_point: Point, end_point: Point, size: u32, engine_id: String) -> Vec<Area> {
    let feasible_houses_in_x_dim = (end_point.x - start_point.x + 1) / size as i32;
    let feasible_houses_in_y_dim = (end_point.y - start_point.y + 1) / size as i32;

    let mut areas = Vec::with_capacity((feasible_houses_in_y_dim * feasible_houses_in_x_dim) as usize);
    let mut current_start_point = start_point;

    for _i in 0..feasible_houses_in_y_dim {
        for _j in 0..feasible_houses_in_x_dim {
            let current_end_point: Point = Point::new(current_start_point.x + size as i32 - 1, current_start_point.y + size as i32 - 1);

            areas.push(Area::new(engine_id.to_string(), current_start_point, current_end_point));

<<<<<<< HEAD
            current_start_point.x += size;
        }

        current_start_point.x = start_point.x;
        current_start_point.y += size;
=======
            current_start_point.x += size as i32;
        }

        current_start_point.x = start_point.x;
        current_start_point.y += size as i32;
>>>>>>> 5855e030
    }

    areas
}

pub struct AreaIterator {
    area: Area,
    iter_index: Point,
}

impl AreaIterator {
    pub fn new(area: Area) -> AreaIterator {
        AreaIterator {
            area: area.clone(),
            iter_index: Point::new(area.start_offset.x - 1, area.start_offset.y)
        }
    }
}

impl Iterator for AreaIterator {
    type Item = Point;

    fn next(&mut self) -> Option<Self::Item> {
        let mut new_x = self.iter_index.x + 1;
        let mut new_y = self.iter_index.y;
        if new_x > self.area.end_offset.x {
            new_x = self.area.start_offset.x;
            new_y += 1;
        }
        self.iter_index = Point::new(new_x, new_y);
        if new_y > self.area.end_offset.y {
            return Option::None;
        }
        Option::Some(self.iter_index)
    }
}

#[cfg(test)]
mod tests {
    use super::*;

    fn get_area() -> Area {
        Area::new("engine1".to_string(), Point { x: 0, y: 0 }, Point { x: 5, y: 5 })
    }

    #[test]
    fn generate_points() {
        let area = get_area();
        let points: Vec<Point> = area.random_points(36, &mut RandomWrapper::new());

        assert_eq!(points.len(), 36);
    }

    #[test]
    fn should_iterate_over_points_in_area() {
        let area = Area::new("engine1".to_string(),Point { x: 0, y: 0 }, Point { x: 2, y: 2 });
        let x: Vec<Point> = area.iter().collect();
        assert_eq!(x, vec![Point::new(0, 0), Point::new(1, 0), Point::new(2, 0),
                           Point::new(0, 1), Point::new(1, 1), Point::new(2, 1),
                           Point::new(0, 2), Point::new(1, 2), Point::new(2, 2)]);

        let area = Area::new("engine1".to_string(),Point { x: 1, y: 1 }, Point { x: 2, y: 2 });
        let x: Vec<Point> = area.iter().collect();
        assert_eq!(x, vec![Point::new(1, 1), Point::new(2, 1),
                           Point::new(1, 2), Point::new(2, 2)])
    }

    #[test]
    fn iterator_should_work_multiple_times() {
        let area = Area::new("engine1".to_string(),Point { x: 0, y: 0 }, Point { x: 2, y: 2 });
        let x: Option<Point> = area.iter().find(|p| *p == Point::new(1,1));
        assert!(x.is_some());

        let x: Option<Point> = area.iter().find(|p| *p == Point::new(1,1));
        assert!(x.is_some());
    }

    #[test]
    fn should_create_areas() {
        let buildings = area_factory(Point::new(10, 0), Point::new(21, 10), 3, "engine1".to_string());

        buildings.iter().for_each(|b| println!("start {:?}, end {:?}", b.start_offset, b.end_offset));

        assert_eq!(buildings.len(), 12);
        assert_eq!(buildings.get(0).unwrap().start_offset, Point::new(10, 0));
        assert_eq!(buildings.get(0).unwrap().end_offset, Point::new(12, 2));

        assert!(buildings.get(0).unwrap().contains(&Point::new(12,0)));
        assert!(!buildings.get(1).unwrap().contains(&Point::new(12,0)));
        assert!(buildings.get(1).unwrap().contains(&Point::new(13,0)));

        assert!(buildings.get(0).unwrap().contains(&Point::new(12,1)));
        assert!(!buildings.get(1).unwrap().contains(&Point::new(12,1)));
        assert!(buildings.get(1).unwrap().contains(&Point::new(13,1)));

        assert!(buildings.get(0).unwrap().contains(&Point::new(12,2)));
        assert!(!buildings.get(1).unwrap().contains(&Point::new(12,2)));
        assert!(buildings.get(1).unwrap().contains(&Point::new(13,2)));

        assert_eq!(buildings.get(5).unwrap().start_offset, Point::new(13, 3));
        assert_eq!(buildings.get(5).unwrap().end_offset, Point::new(15, 5));

        assert_eq!(buildings.last().unwrap().start_offset, Point::new(19, 6));
        assert_eq!(buildings.last().unwrap().end_offset, Point::new(21, 8));
    }

    #[test]
    fn should_get_neighbor_of(){
        let area = get_area();
        let neighbors: Vec<Point> = area.get_neighbors_of(Point::new(4,5)).collect();
        assert_eq!(neighbors.len(), 5);
        assert!(neighbors.contains(&Point::new(4, 4)));
        assert!(!neighbors.contains(&Point::new(4, 6)));
    }

    #[test]
    fn should_return_true_if_area_has_point(){
        let area = get_area();

        let is_inside_area = area.contains(&Point::new(2, 3));
        assert!(is_inside_area);
    }

    #[test]
    fn should_return_false_if_area_does_not_contain_point(){
        let area = get_area();

        let is_inside_area = area.contains(&Point::new(20, 3));
        assert!(!is_inside_area);
    }

    #[test]
    fn should_get_random_point(){
        let area = get_area();

        let random_point = area.get_random_point(&mut RandomWrapper::new());
        assert!(area.contains(&random_point));
    }

    #[test]
    fn should_get_number_of_cells(){
        let area = get_area();

        assert_eq!(area.get_number_of_cells(), 25);
    }
}<|MERGE_RESOLUTION|>--- conflicted
+++ resolved
@@ -100,19 +100,11 @@
 
             areas.push(Area::new(engine_id.to_string(), current_start_point, current_end_point));
 
-<<<<<<< HEAD
-            current_start_point.x += size;
-        }
-
-        current_start_point.x = start_point.x;
-        current_start_point.y += size;
-=======
             current_start_point.x += size as i32;
         }
 
         current_start_point.x = start_point.x;
         current_start_point.y += size as i32;
->>>>>>> 5855e030
     }
 
     areas
@@ -224,8 +216,8 @@
         let area = get_area();
         let neighbors: Vec<Point> = area.get_neighbors_of(Point::new(4,5)).collect();
         assert_eq!(neighbors.len(), 5);
-        assert!(neighbors.contains(&Point::new(4, 4)));
-        assert!(!neighbors.contains(&Point::new(4, 6)));
+        assert_eq!(neighbors.contains(&Point::new(4, 4)), true);
+        assert_eq!(neighbors.contains(&Point::new(4, 6)), false);
     }
 
     #[test]
@@ -233,7 +225,7 @@
         let area = get_area();
 
         let is_inside_area = area.contains(&Point::new(2, 3));
-        assert!(is_inside_area);
+        assert_eq!(is_inside_area, true);
     }
 
     #[test]
@@ -241,7 +233,7 @@
         let area = get_area();
 
         let is_inside_area = area.contains(&Point::new(20, 3));
-        assert!(!is_inside_area);
+        assert_eq!(is_inside_area, false);
     }
 
     #[test]
@@ -249,7 +241,7 @@
         let area = get_area();
 
         let random_point = area.get_random_point(&mut RandomWrapper::new());
-        assert!(area.contains(&random_point));
+        assert_eq!(area.contains(&random_point), true);
     }
 
     #[test]

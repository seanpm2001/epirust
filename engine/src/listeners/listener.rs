/*
 * EpiRust
 * Copyright (c) 2020  ThoughtWorks, Inc.
 *
 * This program is free software: you can redistribute it and/or modify
 * it under the terms of the GNU Affero General Public License as published by
 * the Free Software Foundation, either version 3 of the License, or
 * (at your option) any later version.
 *
 * This program is distributed in the hope that it will be useful,
 * but WITHOUT ANY WARRANTY; without even the implied warranty of
 * MERCHANTABILITY or FITNESS FOR A PARTICULAR PURPOSE.  See the
 * GNU Affero General Public License for more details.
 *
 * You should have received a copy of the GNU Affero General Public License
 * along with this program.  If not, see <http://www.gnu.org/licenses/>.
 *
 */

use std::any::Any;

use crate::agent::Citizen;
use crate::custom_types::Hour;
use crate::geography::{Point, Grid};
use crate::listeners::events::counts::Counts;
use crate::interventions::intervention_type::InterventionType;
use crate::travel_plan::MigratorsByRegion;

pub trait Listener {
    fn counts_updated(&mut self, _counts: Counts) {}
    fn simulation_ended(&mut self) {}
    fn citizen_got_infected(&mut self, _cell: &Point) {}
    fn citizen_state_updated(&mut self, _hr: Hour, _citizen: &Citizen, _location: &Point) {}
    fn grid_updated(&self, _grid: &Grid) {}
<<<<<<< HEAD
    fn intervention_applied(&mut self, _at_hour: i32, _intervention: &dyn InterventionType) {}
    fn outgoing_travellers_added(&mut self, _hr: i32, _travellers: &[TravellersByRegion]) {}
=======
    fn intervention_applied(&mut self, _at_hour: Hour, _intervention: &dyn InterventionType) {}
    fn outgoing_migrators_added(&mut self, _hr: Hour, _travellers: &Vec<MigratorsByRegion>) {}
>>>>>>> 5855e030
    fn as_any(&self) -> &dyn Any;
}

pub struct Listeners {
    listeners: Vec<Box<dyn Listener>>,
}

impl Listeners {
    pub fn from(listeners: Vec<Box<dyn Listener>>) -> Listeners {
        Listeners { listeners }
    }
}

impl Listeners {
    pub fn counts_updated(&mut self, counts: Counts) {
        self.listeners.iter_mut().for_each(|listener| { listener.counts_updated(counts) });
    }

    pub fn simulation_ended(&mut self) {
        self.listeners.iter_mut().for_each(|listener| { listener.simulation_ended() });
    }

    pub fn citizen_got_infected(&mut self, cell: &Point) {
        self.listeners.iter_mut().for_each(|listener| { listener.citizen_got_infected(cell) });
    }

    pub fn citizen_state_updated(&mut self, hr: Hour, citizen: &Citizen, location: &Point) {
        self.listeners.iter_mut().for_each(|listener| {
            listener.citizen_state_updated(hr, citizen, location);
        })
    }

    pub fn grid_updated(&self, grid: &Grid) {
        self.listeners.iter().for_each(|l| { l.grid_updated(grid) })
    }

    pub fn intervention_applied(&mut self,
                                _at_hour: Hour,
                                _intervention: &dyn InterventionType,
    ) {
        self.listeners.iter_mut().for_each(|l| { l.intervention_applied(_at_hour, _intervention) })
    }

<<<<<<< HEAD
    pub fn outgoing_travellers_added(&mut self, hr: i32, travellers: &[TravellersByRegion]) {
        self.listeners.iter_mut().for_each(|l| l.outgoing_travellers_added(hr, travellers));
=======
    pub fn outgoing_migrators_added(&mut self, hr: Hour, travellers: &Vec<MigratorsByRegion>) {
        self.listeners.iter_mut().for_each(|l| l.outgoing_migrators_added(hr, travellers));
>>>>>>> 5855e030
    }
}

#[cfg(test)]
mod tests {
    use std::any::Any;

    use crate::geography::Point;
    use crate::listeners::events::counts::Counts;
    use crate::listeners::listener::{Listener, Listeners};

    struct MockListener {
        calls_counts_updated: u32,
        calls_simulation_ended: u32,
        calls_citizen_got_infected: u32,
    }

    impl MockListener {
        fn new() -> MockListener {
            MockListener {
                calls_counts_updated: 0,
                calls_simulation_ended: 0,
                calls_citizen_got_infected: 0,
            }
        }
    }

    impl Listener for MockListener {
        fn counts_updated(&mut self, _counts: Counts) {
            self.calls_counts_updated += 1;
        }

        fn simulation_ended(&mut self) {
            self.calls_simulation_ended += 1;
        }

        fn citizen_got_infected(&mut self, _cell: &Point) {
            self.calls_citizen_got_infected += 1;
        }

        fn as_any(&self) -> &dyn Any {
            self
        }
    }

    #[test]
    fn should_notify_all_listeners() {
        let mock1 = Box::new(MockListener::new());
        let mock2 = Box::new(MockListener::new());

        let mocks: Vec<Box<dyn Listener>> = vec![mock1, mock2];
        let mut listeners = Listeners::from(mocks);


        listeners.counts_updated(Counts::new(10, 1, 0));
        listeners.citizen_got_infected(&Point::new(1, 1));
        listeners.simulation_ended();

        for i in 0..=1 {
            //ownership has moved. We need to read the value from the struct, and downcast to MockListener to assert
            let mock = listeners.listeners.get(i).unwrap().as_any().downcast_ref::<MockListener>().unwrap();
            assert_eq!(mock.calls_counts_updated, 1);
            assert_eq!(mock.calls_citizen_got_infected, 1);
            assert_eq!(mock.calls_simulation_ended, 1);
        }
    }
}<|MERGE_RESOLUTION|>--- conflicted
+++ resolved
@@ -32,13 +32,8 @@
     fn citizen_got_infected(&mut self, _cell: &Point) {}
     fn citizen_state_updated(&mut self, _hr: Hour, _citizen: &Citizen, _location: &Point) {}
     fn grid_updated(&self, _grid: &Grid) {}
-<<<<<<< HEAD
-    fn intervention_applied(&mut self, _at_hour: i32, _intervention: &dyn InterventionType) {}
-    fn outgoing_travellers_added(&mut self, _hr: i32, _travellers: &[TravellersByRegion]) {}
-=======
     fn intervention_applied(&mut self, _at_hour: Hour, _intervention: &dyn InterventionType) {}
     fn outgoing_migrators_added(&mut self, _hr: Hour, _travellers: &Vec<MigratorsByRegion>) {}
->>>>>>> 5855e030
     fn as_any(&self) -> &dyn Any;
 }
 
@@ -82,13 +77,8 @@
         self.listeners.iter_mut().for_each(|l| { l.intervention_applied(_at_hour, _intervention) })
     }
 
-<<<<<<< HEAD
-    pub fn outgoing_travellers_added(&mut self, hr: i32, travellers: &[TravellersByRegion]) {
-        self.listeners.iter_mut().for_each(|l| l.outgoing_travellers_added(hr, travellers));
-=======
     pub fn outgoing_migrators_added(&mut self, hr: Hour, travellers: &Vec<MigratorsByRegion>) {
         self.listeners.iter_mut().for_each(|l| l.outgoing_migrators_added(hr, travellers));
->>>>>>> 5855e030
     }
 }
 

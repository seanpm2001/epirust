--- conflicted
+++ resolved
@@ -96,11 +96,7 @@
         }
     }
 
-<<<<<<< HEAD
-    fn outgoing_travellers_added(&mut self, hr: i32, travellers: &[TravellersByRegion]) {
-=======
     fn outgoing_migrators_added(&mut self, hr: Hour, travellers: &Vec<MigratorsByRegion>) {
->>>>>>> 5855e030
         let counts_by_region: Vec<CountsByRegion> = travellers.iter().map(|t| {
             CountsByRegion::create_from(hr, t)
         }).collect();
@@ -127,13 +123,8 @@
         let mut counter = TravelCounter::new("test_travel.csv".to_string());
 
         let travellers_by_region = vec![create_travellers("engine2"), create_travellers("engine3")];
-<<<<<<< HEAD
-        counter.outgoing_travellers_added(24, &travellers_by_region);
-        counter.outgoing_travellers_added(48, &[create_travellers("engine2")]);
-=======
         counter.outgoing_migrators_added(24, &travellers_by_region);
         counter.outgoing_migrators_added(48, &vec![create_travellers("engine2")]);
->>>>>>> 5855e030
         counter.simulation_ended();
 
         assert_eq!(3, counter.counts.len());
@@ -150,13 +141,8 @@
         env::remove_var(environment::EPI_OUTPUT_DIR);
     }
 
-<<<<<<< HEAD
-    fn create_travellers(region: &str) -> TravellersByRegion {
-        let mut travellers = TravellersByRegion::create(region);
-=======
     fn create_travellers(region: &str) -> MigratorsByRegion {
         let mut travellers = MigratorsByRegion::create(&region.to_string());
->>>>>>> 5855e030
         for _i in 0..2 {
             let mut s = Migrator::new();
             s.state_machine.state = State::Susceptible {};

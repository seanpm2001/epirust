--- conflicted
+++ resolved
@@ -98,7 +98,7 @@
 
     fn output_file_format(config: &Config, run_mode: &RunMode) -> String {
         let now: DateTime<Local> = SystemTime::now().into();
-        let mut output_file_prefix = config.get_output_file().unwrap_or_else(|| "simulation".to_string());
+        let mut output_file_prefix = config.get_output_file().unwrap_or("simulation".to_string());
         if let RunMode::MultiEngine { engine_id } = run_mode {
             output_file_prefix = format!("{}_{}", output_file_prefix, engine_id);
         }
@@ -250,11 +250,7 @@
 
             listeners.counts_updated(*counts_at_hr);
             Epidemiology::process_interventions(interventions, counts_at_hr, listeners,
-<<<<<<< HEAD
-                                                rng, write_buffer_reference, config, &mut self.grid);
-=======
                                                 rng, write_buffer_reference, config, &mut self.grid, sim_id.to_string());
->>>>>>> 5855e030
 
             if Epidemiology::stop_simulation(&mut interventions.lockdown, run_mode, *counts_at_hr) {
                 break;
@@ -425,11 +421,7 @@
 
             listeners.counts_updated(*counts_at_hr);
             Epidemiology::process_interventions(interventions, counts_at_hr, listeners,
-<<<<<<< HEAD
-                                                rng, write_buffer_reference, config, &mut self.grid);
-=======
                                                 rng, write_buffer_reference, config, &mut self.grid, engine_id.to_string());
->>>>>>> 5855e030
 
             if Epidemiology::stop_simulation(&mut interventions.lockdown, run_mode, *counts_at_hr) {
                 break;
@@ -615,10 +607,13 @@
     fn apply_vaccination_intervention(vaccinations: &VaccinateIntervention, counts: &Counts,
                                       write_buffer_reference: &mut AgentLocationMap, rng: &mut RandomWrapper,
                                       listeners: &mut Listeners) {
-        if let Some(vac_percent) = vaccinations.get_vaccination_percentage(counts) {
-            info!("Vaccination");
-            Epidemiology::vaccinate(*vac_percent, write_buffer_reference, rng);
-            listeners.intervention_applied(counts.get_hour(), vaccinations)
+        match vaccinations.get_vaccination_percentage(counts) {
+            Some(vac_percent) => {
+                info!("Vaccination");
+                Epidemiology::vaccinate(*vac_percent, write_buffer_reference, rng);
+                listeners.intervention_applied(counts.get_hour(), vaccinations)
+            }
+            _ => {}
         };
     }
 

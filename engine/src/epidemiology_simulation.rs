/*
 * EpiRust
 * Copyright (c) 2020  ThoughtWorks, Inc.
 *
 * This program is free software: you can redistribute it and/or modify
 * it under the terms of the GNU Affero General Public License as published by
 * the Free Software Foundation, either version 3 of the License, or
 * (at your option) any later version.
 *
 * This program is distributed in the hope that it will be useful,
 * but WITHOUT ANY WARRANTY; without even the implied warranty of
 * MERCHANTABILITY or FITNESS FOR A PARTICULAR PURPOSE.  See the
 * GNU Affero General Public License for more details.
 *
 * You should have received a copy of the GNU Affero General Public License
 * along with this program.  If not, see <http://www.gnu.org/licenses/>.
 *
 */

use core::borrow::BorrowMut;
use std::borrow::Borrow;
use std::time::Instant;

use common::config::{Config, Population, TravelPlanConfig};
use common::models::CommutePlan;
use common::utils::RandomWrapper;
use futures::join;

use crate::allocation_map::CitizenLocationMap;
use crate::geography;
use crate::geography::Point;
use crate::interventions::hospital::BuildNewHospital;
use crate::interventions::lockdown::LockdownIntervention;
use crate::interventions::vaccination::VaccinateIntervention;
use crate::interventions::Interventions;
use crate::kafka::kafka_producer::{KafkaProducer, COMMUTE_TOPIC, MIGRATION_TOPIC};
use crate::kafka::{ticks_consumer, travel_consumer};
use crate::listeners::csv_service::CsvListener;
use crate::listeners::disease_tracker::Hotspot;
use crate::listeners::events_kafka_producer::EventsKafkaProducer;
use crate::listeners::intervention_reporter::InterventionReporter;
use crate::listeners::listener::{Listener, Listeners};
use crate::listeners::travel_counter::TravelCounter;
use crate::models::constants;
use crate::models::events::Counts;
use crate::models::events::Tick;
use crate::run_mode::RunMode;
use crate::state_machine::DiseaseHandler;
use crate::tick::{receive_tick, send_ack};
use crate::travel::commute;
use crate::travel::commute::Commuter;
use crate::travel::commute::CommutersByRegion;
use crate::travel::migration::{EngineMigrationPlan, Migrator, MigratorsByRegion};
use crate::utils::util::{counts_at_start, output_file_format};

pub struct Epidemiology<T: DiseaseHandler> {
    pub citizen_location_map: CitizenLocationMap,
    pub sim_id: String,
    pub travel_plan_config: Option<TravelPlanConfig>,
    pub config: Config,
    counts_at_hr: Counts,
    listeners: Listeners,
    interventions: Interventions,
    rng: RandomWrapper,
    disease_handler: T,
}

impl<T: DiseaseHandler> Epidemiology<T> {
    pub fn new(
        config: Config,
        travel_plan_config: Option<TravelPlanConfig>,
        sim_id: String,
        run_mode: &RunMode,
        disease_handler: T,
    ) -> Self {
        let start = Instant::now();
        let start_infections = config.get_starting_infections();
        let mut grid = geography::define_geography(config.get_grid_size(), sim_id.clone());
        let mut rng = RandomWrapper::new();
        let (start_locations, agent_list) = match config.get_population() {
            Population::Csv(csv_pop) => grid.read_population(csv_pop, start_infections, &mut rng, &sim_id),
            Population::Auto(auto_pop) => {
                grid.generate_population(auto_pop, start_infections, &mut rng, &travel_plan_config, sim_id.clone())
            }
        };
        grid.resize_hospital(
            agent_list.len() as i32,
            constants::HOSPITAL_STAFF_PERCENTAGE,
            config.get_geography_parameters().hospital_beds_percentage,
            sim_id.clone(),
        );

        let mut citizen_location_map = CitizenLocationMap::new(grid, &agent_list, &start_locations);

        info!("Initialization completed in {} seconds", start.elapsed().as_secs_f32());
        let current_population = citizen_location_map.current_population();
        let listeners = Self::create_listeners(&sim_id, current_population as usize, run_mode, &config);
        let counts_at_hr = counts_at_start(current_population, config.get_starting_infections());

        let interventions = Self::init_interventions(&config, &mut citizen_location_map, &mut rng);

        Epidemiology {
            interventions,
            counts_at_hr,
            listeners,
            config,
            travel_plan_config,
            citizen_location_map,
            sim_id,
            rng,
            disease_handler,
        }
    }

    fn create_listeners(engine_id: &str, current_pop: usize, run_mode: &RunMode, config: &Config) -> Listeners {
        let output_file_format = output_file_format(config, run_mode);
        let counts_file_name = format!("{}.csv", output_file_format);

        let csv_listener = CsvListener::new(counts_file_name);

        let hotspot_tracker = Hotspot::new();
        let intervention_reporter = InterventionReporter::new(format!("{}_interventions.json", output_file_format));
        let mut listeners_vec: Vec<Box<dyn Listener>> =
            vec![Box::new(csv_listener), Box::new(hotspot_tracker), Box::new(intervention_reporter)];

        match run_mode {
            RunMode::Standalone => {}
            RunMode::SingleDaemon => {
                let kafka_listener =
                    EventsKafkaProducer::new(engine_id.to_string(), current_pop, config.enable_citizen_state_messages());
                listeners_vec.push(Box::new(kafka_listener));
            }
            RunMode::MultiEngine { .. } => {
                let travels_file_name = format!("{}_outgoing_travels.csv", output_file_format);
                let travel_counter = TravelCounter::new(travels_file_name);
                listeners_vec.push(Box::new(travel_counter));

                let kafka_listener =
                    EventsKafkaProducer::new(engine_id.to_string(), current_pop, config.enable_citizen_state_messages());
                listeners_vec.push(Box::new(kafka_listener));
            }
        }

        Listeners::from(listeners_vec)
    }

    fn init_interventions(
        config: &Config,
        citizen_location_map: &mut CitizenLocationMap,
        rng: &mut RandomWrapper,
    ) -> Interventions {
        let vaccinations = VaccinateIntervention::init(config);
        let lock_down_details = LockdownIntervention::init(config);
        let hospital_intervention = BuildNewHospital::init(config);
        let essential_workers_population = lock_down_details.get_essential_workers_percentage();

<<<<<<< HEAD
        for (_, agent) in citizen_location_map.iter_mut() {
            agent.assign_essential_worker(essential_workers_population, rng);
        }
        Interventions { vaccinate: vaccinations, lockdown: lock_down_details, build_new_hospital: hospital_intervention }
    }

    pub async fn run(&mut self, run_mode: &RunMode) {
        self.listeners.grid_updated(&self.citizen_location_map.grid);
=======
        self.agent_location_map.iter_mut().for_each(|mut r| {
            (*r).assign_essential_worker(essential_workers_population, rng);
        });
        Interventions { vaccinate: vaccinations, lockdown: lock_down_details, build_new_hospital: hospital_intervention }
    }

    pub async fn run(&mut self, config: &Config, run_mode: &RunMode, threads: u32) {
        rayon::ThreadPoolBuilder::new().num_threads(threads as usize).build_global().unwrap();
        let mut listeners = self.create_listeners(config, run_mode);
        let population = self.agent_location_map.current_population();
        let mut counts_at_hr = counts_at_start(population, config.get_starting_infections());
        let mut rng = RandomWrapper::new();

        let mut interventions = self.init_interventions(config, &mut rng);

        listeners.grid_updated(&self.agent_location_map.grid);
>>>>>>> a40e52fe
        match run_mode {
            RunMode::MultiEngine { engine_id } => self.run_multi_engine(engine_id).await,
            _ => self.run_single_engine(run_mode).await,
        }
    }

    pub async fn run_single_engine(&mut self, run_mode: &RunMode) {
        let start_time = Instant::now();
        let mut outgoing_migrators = Vec::new();
        let mut outgoing_commuters = Vec::new();
        let percent_outgoing = 0.0;

        let counts_at_hr = self.counts_at_hr.borrow_mut();
        let interventions = self.interventions.borrow_mut();
        let rng = self.rng.borrow_mut();

        counts_at_hr.log();
        let listeners = self.listeners.borrow_mut();
        for simulation_hour in 1..self.config.get_hours() {
            counts_at_hr.increment_hour();

            let population_before_travel = self.citizen_location_map.current_population();

            if population_before_travel == 0 {
                panic!("No citizens!");
            }

            self.citizen_location_map.simulate(
                counts_at_hr,
                simulation_hour,
                listeners,
                rng,
                percent_outgoing,
                &mut outgoing_migrators,
                &mut outgoing_commuters,
                self.config.enable_citizen_state_messages(),
                None,
                &self.sim_id,
                &self.disease_handler,
            );

            listeners.counts_updated(*counts_at_hr);
            self.citizen_location_map.process_interventions(
                interventions,
                counts_at_hr,
                listeners,
                rng,
                &self.config,
                &self.sim_id,
            );

            if Self::stop_simulation(&mut interventions.lockdown, run_mode, *counts_at_hr) {
                break;
            }

            if simulation_hour % 100 == 0 {
                info!(
                    "Throughput: {} iterations/sec; simulation hour {} of {}",
                    simulation_hour as f32 / start_time.elapsed().as_secs_f32(),
                    simulation_hour,
                    self.config.get_hours()
                );
                counts_at_hr.log();
            }
        }
        let elapsed_time = start_time.elapsed().as_secs_f32();
        info!("Number of iterations: {}, Total Time taken {} seconds", counts_at_hr.get_hour(), elapsed_time);
        info!("Iterations/sec: {}", counts_at_hr.get_hour() as f32 / elapsed_time);
        listeners.simulation_ended();
    }

    pub async fn run_multi_engine(&mut self, engine_id: &String) {
        let start_time = Instant::now();
        let mut producer = KafkaProducer::new();

        let travel_plan_config = self.travel_plan_config.as_ref().unwrap();

        debug!("{}: Start Multi Engine Simulation", engine_id);
        let is_commute_enabled = travel_plan_config.commute.enabled;
        let is_migration_enabled = travel_plan_config.migration.enabled;

        let migration_plan = if is_migration_enabled { Some(travel_plan_config.migration_plan()) } else { None };

        let mut engine_migration_plan =
            EngineMigrationPlan::new(engine_id.clone(), migration_plan, self.citizen_location_map.current_population());

        debug!("{}: Start Migrator Consumer", engine_id);
        let migrators_consumer = travel_consumer::start(engine_id, &[&*format!("{}{}", MIGRATION_TOPIC, engine_id)], "migrate");
        let mut migration_stream = migrators_consumer.stream();

        let commute_plan = if is_commute_enabled {
            travel_plan_config.commute_plan()
        } else {
            CommutePlan { regions: Vec::new(), matrix: Vec::new() }
        };

        debug!("{}: Start Commuter Consumer", engine_id);
        let commute_consumer = travel_consumer::start(engine_id, &[&*format!("{}{}", COMMUTE_TOPIC, engine_id)], "commute");
        let mut commute_stream = commute_consumer.stream();

        let ticks_consumer = ticks_consumer::start(engine_id);
        let mut ticks_stream = ticks_consumer.stream();

        let mut n_incoming = 0;
        let mut n_outgoing = 0;

        let counts_at_hr = self.counts_at_hr.borrow_mut();
        let interventions = self.interventions.borrow_mut();
        let rng = self.rng.borrow_mut();
        let disease_handler = self.disease_handler.borrow();

        counts_at_hr.log();

        let mut total_tick_sync_time = 0;
        let mut total_receive_commute_sync_time = 0;
        let mut total_receive_migration_sync_time = 0;
        let mut total_send_commuters_time = 0;
        let mut total_send_migrator_time = 0;
        let run_mode = RunMode::MultiEngine { engine_id: engine_id.to_string() };

        let hours = self.config.get_hours();
        let config = &self.config;
        for simulation_hour in 1..hours {
            let start_time = Instant::now();
            let tick =
                receive_tick(&run_mode, &mut ticks_stream, simulation_hour, is_commute_enabled, is_migration_enabled).await;
            if let Some(t) = tick {
                total_tick_sync_time += start_time.elapsed().as_millis();
                info!("total tick sync time as hour {} - is {}", simulation_hour, total_tick_sync_time);
                if t.terminate() {
                    info!("received tick {:?}", t);
                    break;
                }
            }

            counts_at_hr.increment_hour();

            let population_before_travel = self.citizen_location_map.current_population();

            if population_before_travel == 0 {
                panic!("No citizens!");
            }
            if is_migration_enabled {
                engine_migration_plan.set_current_population(population_before_travel);
            }

            let mut percent_outgoing = 0.0;
            let mut outgoing: Vec<(Point, Migrator)> = Vec::new();

            if simulation_hour % 24 == 0 && is_migration_enabled {
                percent_outgoing = engine_migration_plan.percent_outgoing();
            }
            let mut actual_outgoing: Vec<(Point, Migrator)> = Vec::new();

            let received_migrators = if is_migration_enabled {
                debug!("{}: Received Migrators | Simulation hour: {}", engine_id, simulation_hour);
                Some(engine_migration_plan.receive_migrators(tick, &mut migration_stream))
            } else {
                None
            };

            let mut outgoing_commuters: Vec<(Point, Commuter)> = Vec::new();
            let location_map = self.citizen_location_map.borrow_mut();
            let listeners = self.listeners.borrow_mut();
            let sim = async {
                debug!("{}: Start simulation for hour: {}", engine_id, simulation_hour);
                location_map.simulate(
                    counts_at_hr,
                    simulation_hour,
                    listeners,
                    rng,
                    percent_outgoing,
                    &mut outgoing,
                    &mut outgoing_commuters,
                    config.enable_citizen_state_messages(),
                    Some(travel_plan_config),
                    engine_id,
                    disease_handler,
                );
                debug!("{}: Simulation finished for hour: {}", engine_id, simulation_hour);

                let (outgoing_migrators_by_region, actual_total_outgoing) = if is_migration_enabled {
                    engine_migration_plan.alloc_outgoing_to_regions(&outgoing)
                } else {
                    (Vec::new(), Vec::new())
                };

                actual_outgoing = actual_total_outgoing;

                if simulation_hour % 24 == 0 && is_migration_enabled {
                    listeners.outgoing_migrators_added(simulation_hour, &outgoing_migrators_by_region);
                }

                let outgoing_commuters_by_region = if is_commute_enabled {
                    CommutersByRegion::get_commuters_by_region(&commute_plan.regions, &outgoing_commuters, simulation_hour)
                } else {
                    Vec::new()
                };

                if is_migration_enabled {
                    debug!("{}: Send Migrators", engine_id);
<<<<<<< HEAD
                    Self::send_migrators(tick, &mut producer, outgoing_migrators_by_region);
                }
                if is_commute_enabled {
                    debug!("{}: Send Commuters", engine_id);
                    Self::send_commuters(tick, &mut producer, outgoing_commuters_by_region);
=======
                    let send_migrator_start_time = Instant::now();
                    Epidemiology::send_migrators(tick, &mut producer, outgoing_migrators_by_region);
                    total_send_migrator_time += send_migrator_start_time.elapsed().as_millis();
                }
                if is_commute_enabled {
                    debug!("{}: Send Commuters", engine_id);
                    let send_commuter_start_time = Instant::now();
                    Epidemiology::send_commuters(tick, &mut producer, outgoing_commuters_by_region);
                    total_send_commuters_time += send_commuter_start_time.elapsed().as_millis();
>>>>>>> a40e52fe
                }
            };

            let _ = join!(sim);

            if is_commute_enabled {
                let commute_start_time = Instant::now();
                let received_commuters = commute::receive_commuters(&commute_plan, tick, &mut commute_stream, engine_id);
                let (mut incoming_commuters,) = join!(received_commuters);
                total_receive_commute_sync_time += commute_start_time.elapsed().as_millis();
                info!("total commute sync time as hour {} - is {}", simulation_hour, total_receive_commute_sync_time);
                n_incoming += incoming_commuters.len();
                n_outgoing += outgoing_commuters.len();
                self.citizen_location_map.remove_commuters(&outgoing_commuters, counts_at_hr);
                self.citizen_location_map.assimilate_commuters(&mut incoming_commuters, counts_at_hr, rng, simulation_hour);
                debug!("{}: assimilated the commuters", engine_id);
            }

            if is_migration_enabled {
                let migration_start_time = Instant::now();
                let (mut incoming,) = join!(received_migrators.unwrap());
                total_receive_migration_sync_time += migration_start_time.elapsed().as_millis();
                n_incoming += incoming.len();
                n_outgoing += outgoing.len();
                self.citizen_location_map.remove_migrators(&actual_outgoing, counts_at_hr);
                self.citizen_location_map.assimilate_migrators(&mut incoming, counts_at_hr, rng);
                debug!("{}: assimilated the migrators", engine_id);
            }

            self.listeners.counts_updated(*counts_at_hr);
            self.citizen_location_map.process_interventions(
                interventions,
                counts_at_hr,
                &mut self.listeners,
                rng,
                &self.config,
                engine_id,
            );

            if Self::stop_simulation(&mut interventions.lockdown, &run_mode, *counts_at_hr) {
                break;
            }

            send_ack(
                &run_mode,
                &mut producer,
                *counts_at_hr,
                simulation_hour,
                &interventions.lockdown,
                is_commute_enabled,
                is_migration_enabled,
            );

            if simulation_hour % 100 == 0 {
                info!(
                    "Throughput: {} iterations/sec; simulation hour {} of {}",
                    simulation_hour as f32 / start_time.elapsed().as_secs_f32(),
                    simulation_hour,
                    self.config.get_hours()
                );
                counts_at_hr.log();
                info!(
                    "Incoming: {}, Outgoing: {}, Current Population: {}",
                    n_incoming,
                    n_outgoing,
                    self.citizen_location_map.current_population()
                );
                n_incoming = 0;
                n_outgoing = 0;
            }
        }
        let elapsed_time = start_time.elapsed().as_secs_f32();
        info!("Number of iterations: {}, Total Time taken {} seconds", counts_at_hr.get_hour(), elapsed_time);
        info!("Iterations/sec: {}", counts_at_hr.get_hour() as f32 / elapsed_time);
        info!("total tick sync time: {}", total_tick_sync_time);
<<<<<<< HEAD
        info!("total commute sync time: {}", total_commute_sync_time);
        self.listeners.simulation_ended();
=======
        info!("total receive commute sync time: {}", total_receive_commute_sync_time);
        info!("total receive migration sync time: {}", total_receive_migration_sync_time);
        info!("total send commuters sync time: {}", total_send_commuters_time);
        info!("total send migrators sync time: {}", total_send_migrator_time);
        listeners.simulation_ended();
>>>>>>> a40e52fe
    }

    fn send_migrators(tick: Option<Tick>, producer: &mut KafkaProducer, outgoing: Vec<MigratorsByRegion>) {
        if tick.is_some() && tick.unwrap().hour() % 24 == 0 {
            producer.send_migrators(outgoing);
        }
    }

    fn send_commuters(tick_op: Option<Tick>, producer: &mut KafkaProducer, outgoing: Vec<CommutersByRegion>) {
        if let Some(tick) = tick_op {
            let hour = tick.hour() % 24;
            if hour == constants::ROUTINE_TRAVEL_START_TIME || hour == constants::ROUTINE_TRAVEL_END_TIME {
                producer.send_commuters(outgoing);
            }
        }
    }

    fn stop_simulation(lock_down_details: &mut LockdownIntervention, run_mode: &RunMode, row: Counts) -> bool {
        let zero_active_cases = row.get_exposed() == 0 && row.get_infected() == 0 && row.get_hospitalized() == 0;
        match run_mode {
            RunMode::MultiEngine { .. } => {
                if lock_down_details.is_locked_down() && zero_active_cases {
                    lock_down_details.set_zero_infection_hour(row.get_hour());
                }
                false
            }
            _ => zero_active_cases,
        }
    }
}

#[cfg(test)]
mod tests {
    use crate::engine_app::STANDALONE_SIM_ID;
    use crate::geography::Area;
    use crate::geography::Point;
    use common::config::intervention_config::{InterventionConfig, VaccinateConfig};
    use common::config::{AutoPopulation, GeographyParameters};
    use common::disease::Disease;

    use super::*;

    #[test]
    fn should_init() {
        let pop = AutoPopulation { number_of_agents: 10, public_transport_percentage: 1.0, working_percentage: 1.0 };
        let disease = Disease::new(0, 0, 0, 0, 0, 0.0, 0.0, 0.0, 0.0, 0.0, 0, 0);
        let vac = VaccinateConfig { at_hour: 5000, percent: 0.2 };
        let geography_parameters = GeographyParameters::new(100, 0.003);
        let config = Config::new(
            Population::Auto(pop),
            Some(disease),
            geography_parameters,
            vec![],
            100,
            vec![InterventionConfig::Vaccinate(vac)],
            None,
        );
<<<<<<< HEAD
        let epidemiology: Epidemiology<_> =
            Epidemiology::new(config, None, STANDALONE_SIM_ID.to_string(), &RunMode::Standalone, disease);
        let expected_housing_area = Area::new(STANDALONE_SIM_ID.to_string(), Point::new(0, 0), Point::new(39, 100));
        assert_eq!(epidemiology.citizen_location_map.grid.housing_area, expected_housing_area);

        let expected_transport_area = Area::new(STANDALONE_SIM_ID.to_string(), Point::new(40, 0), Point::new(59, 100));
        assert_eq!(epidemiology.citizen_location_map.grid.transport_area, expected_transport_area);

        let expected_work_area = Area::new(STANDALONE_SIM_ID.to_string(), Point::new(60, 0), Point::new(79, 100));
        assert_eq!(epidemiology.citizen_location_map.grid.work_area, expected_work_area);

        let expected_hospital_area = Area::new(STANDALONE_SIM_ID.to_string(), Point::new(80, 0), Point::new(89, 0));
        assert_eq!(epidemiology.citizen_location_map.grid.hospital_area, expected_hospital_area);
=======
        let epidemiology: Epidemiology = Epidemiology::new(&config, None, STANDALONE_SIM_ID.to_string());
        let expected_housing_area = Area::new(&STANDALONE_SIM_ID.to_string(), Point::new(0, 0), Point::new(39, 100));
        assert_eq!(epidemiology.agent_location_map.grid.housing_area, expected_housing_area);

        let expected_transport_area = Area::new(&STANDALONE_SIM_ID.to_string(), Point::new(40, 0), Point::new(59, 100));
        assert_eq!(epidemiology.agent_location_map.grid.transport_area, expected_transport_area);

        let expected_work_area = Area::new(&STANDALONE_SIM_ID.to_string(), Point::new(60, 0), Point::new(79, 100));
        assert_eq!(epidemiology.agent_location_map.grid.work_area, expected_work_area);

        let expected_hospital_area = Area::new(&STANDALONE_SIM_ID.to_string(), Point::new(80, 0), Point::new(89, 0));
        assert_eq!(epidemiology.agent_location_map.grid.hospital_area, expected_hospital_area);
>>>>>>> a40e52fe

        assert_eq!(epidemiology.citizen_location_map.current_population(), 10);
    }
}<|MERGE_RESOLUTION|>--- conflicted
+++ resolved
@@ -53,7 +53,7 @@
 use crate::travel::migration::{EngineMigrationPlan, Migrator, MigratorsByRegion};
 use crate::utils::util::{counts_at_start, output_file_format};
 
-pub struct Epidemiology<T: DiseaseHandler> {
+pub struct Epidemiology<T: DiseaseHandler + Sync> {
     pub citizen_location_map: CitizenLocationMap,
     pub sim_id: String,
     pub travel_plan_config: Option<TravelPlanConfig>,
@@ -65,7 +65,7 @@
     disease_handler: T,
 }
 
-impl<T: DiseaseHandler> Epidemiology<T> {
+impl<T: DiseaseHandler + Sync> Epidemiology<T> {
     pub fn new(
         config: Config,
         travel_plan_config: Option<TravelPlanConfig>,
@@ -154,33 +154,16 @@
         let hospital_intervention = BuildNewHospital::init(config);
         let essential_workers_population = lock_down_details.get_essential_workers_percentage();
 
-<<<<<<< HEAD
-        for (_, agent) in citizen_location_map.iter_mut() {
-            agent.assign_essential_worker(essential_workers_population, rng);
-        }
-        Interventions { vaccinate: vaccinations, lockdown: lock_down_details, build_new_hospital: hospital_intervention }
-    }
-
-    pub async fn run(&mut self, run_mode: &RunMode) {
-        self.listeners.grid_updated(&self.citizen_location_map.grid);
-=======
-        self.agent_location_map.iter_mut().for_each(|mut r| {
+        citizen_location_map.iter_mut().for_each(|mut r| {
             (*r).assign_essential_worker(essential_workers_population, rng);
         });
         Interventions { vaccinate: vaccinations, lockdown: lock_down_details, build_new_hospital: hospital_intervention }
     }
 
-    pub async fn run(&mut self, config: &Config, run_mode: &RunMode, threads: u32) {
+    pub async fn run(&mut self, run_mode: &RunMode, threads: u32) {
         rayon::ThreadPoolBuilder::new().num_threads(threads as usize).build_global().unwrap();
-        let mut listeners = self.create_listeners(config, run_mode);
-        let population = self.agent_location_map.current_population();
-        let mut counts_at_hr = counts_at_start(population, config.get_starting_infections());
-        let mut rng = RandomWrapper::new();
-
-        let mut interventions = self.init_interventions(config, &mut rng);
-
-        listeners.grid_updated(&self.agent_location_map.grid);
->>>>>>> a40e52fe
+
+        self.listeners.grid_updated(&self.citizen_location_map.grid);
         match run_mode {
             RunMode::MultiEngine { engine_id } => self.run_multi_engine(engine_id).await,
             _ => self.run_single_engine(run_mode).await,
@@ -382,23 +365,15 @@
 
                 if is_migration_enabled {
                     debug!("{}: Send Migrators", engine_id);
-<<<<<<< HEAD
+                    let send_migrator_start_time = Instant::now();
                     Self::send_migrators(tick, &mut producer, outgoing_migrators_by_region);
-                }
-                if is_commute_enabled {
-                    debug!("{}: Send Commuters", engine_id);
-                    Self::send_commuters(tick, &mut producer, outgoing_commuters_by_region);
-=======
-                    let send_migrator_start_time = Instant::now();
-                    Epidemiology::send_migrators(tick, &mut producer, outgoing_migrators_by_region);
                     total_send_migrator_time += send_migrator_start_time.elapsed().as_millis();
                 }
                 if is_commute_enabled {
                     debug!("{}: Send Commuters", engine_id);
                     let send_commuter_start_time = Instant::now();
-                    Epidemiology::send_commuters(tick, &mut producer, outgoing_commuters_by_region);
+                    Self::send_commuters(tick, &mut producer, outgoing_commuters_by_region);
                     total_send_commuters_time += send_commuter_start_time.elapsed().as_millis();
->>>>>>> a40e52fe
                 }
             };
 
@@ -474,16 +449,11 @@
         info!("Number of iterations: {}, Total Time taken {} seconds", counts_at_hr.get_hour(), elapsed_time);
         info!("Iterations/sec: {}", counts_at_hr.get_hour() as f32 / elapsed_time);
         info!("total tick sync time: {}", total_tick_sync_time);
-<<<<<<< HEAD
-        info!("total commute sync time: {}", total_commute_sync_time);
-        self.listeners.simulation_ended();
-=======
         info!("total receive commute sync time: {}", total_receive_commute_sync_time);
         info!("total receive migration sync time: {}", total_receive_migration_sync_time);
         info!("total send commuters sync time: {}", total_send_commuters_time);
         info!("total send migrators sync time: {}", total_send_migrator_time);
-        listeners.simulation_ended();
->>>>>>> a40e52fe
+        self.listeners.simulation_ended();
     }
 
     fn send_migrators(tick: Option<Tick>, producer: &mut KafkaProducer, outgoing: Vec<MigratorsByRegion>) {
@@ -541,34 +511,19 @@
             vec![InterventionConfig::Vaccinate(vac)],
             None,
         );
-<<<<<<< HEAD
         let epidemiology: Epidemiology<_> =
             Epidemiology::new(config, None, STANDALONE_SIM_ID.to_string(), &RunMode::Standalone, disease);
-        let expected_housing_area = Area::new(STANDALONE_SIM_ID.to_string(), Point::new(0, 0), Point::new(39, 100));
+        let expected_housing_area = Area::new(&STANDALONE_SIM_ID.to_string(), Point::new(0, 0), Point::new(39, 100));
         assert_eq!(epidemiology.citizen_location_map.grid.housing_area, expected_housing_area);
 
-        let expected_transport_area = Area::new(STANDALONE_SIM_ID.to_string(), Point::new(40, 0), Point::new(59, 100));
+        let expected_transport_area = Area::new(&STANDALONE_SIM_ID.to_string(), Point::new(40, 0), Point::new(59, 100));
         assert_eq!(epidemiology.citizen_location_map.grid.transport_area, expected_transport_area);
 
-        let expected_work_area = Area::new(STANDALONE_SIM_ID.to_string(), Point::new(60, 0), Point::new(79, 100));
+        let expected_work_area = Area::new(&STANDALONE_SIM_ID.to_string(), Point::new(60, 0), Point::new(79, 100));
         assert_eq!(epidemiology.citizen_location_map.grid.work_area, expected_work_area);
 
-        let expected_hospital_area = Area::new(STANDALONE_SIM_ID.to_string(), Point::new(80, 0), Point::new(89, 0));
+        let expected_hospital_area = Area::new(&STANDALONE_SIM_ID.to_string(), Point::new(80, 0), Point::new(89, 0));
         assert_eq!(epidemiology.citizen_location_map.grid.hospital_area, expected_hospital_area);
-=======
-        let epidemiology: Epidemiology = Epidemiology::new(&config, None, STANDALONE_SIM_ID.to_string());
-        let expected_housing_area = Area::new(&STANDALONE_SIM_ID.to_string(), Point::new(0, 0), Point::new(39, 100));
-        assert_eq!(epidemiology.agent_location_map.grid.housing_area, expected_housing_area);
-
-        let expected_transport_area = Area::new(&STANDALONE_SIM_ID.to_string(), Point::new(40, 0), Point::new(59, 100));
-        assert_eq!(epidemiology.agent_location_map.grid.transport_area, expected_transport_area);
-
-        let expected_work_area = Area::new(&STANDALONE_SIM_ID.to_string(), Point::new(60, 0), Point::new(79, 100));
-        assert_eq!(epidemiology.agent_location_map.grid.work_area, expected_work_area);
-
-        let expected_hospital_area = Area::new(&STANDALONE_SIM_ID.to_string(), Point::new(80, 0), Point::new(89, 0));
-        assert_eq!(epidemiology.agent_location_map.grid.hospital_area, expected_hospital_area);
->>>>>>> a40e52fe
 
         assert_eq!(epidemiology.citizen_location_map.current_population(), 10);
     }

/*
 * EpiRust
 * Copyright (c) 2020  ThoughtWorks, Inc.
 *
 * This program is free software: you can redistribute it and/or modify
 * it under the terms of the GNU Affero General Public License as published by
 * the Free Software Foundation, either version 3 of the License, or
 * (at your option) any later version.
 *
 * This program is distributed in the hope that it will be useful,
 * but WITHOUT ANY WARRANTY; without even the implied warranty of
 * MERCHANTABILITY or FITNESS FOR A PARTICULAR PURPOSE.  See the
 * GNU Affero General Public License for more details.
 *
 * You should have received a copy of the GNU Affero General Public License
 * along with this program.  If not, see <http://www.gnu.org/licenses/>.
 *
 */

use std::error::Error;

use common::config::request::Request;
use futures::StreamExt;
use rdkafka::consumer::Consumer;
use rdkafka::consumer::{MessageStream, StreamConsumer};
use rdkafka::error::KafkaError;
use rdkafka::message::BorrowedMessage;
use rdkafka::message::Message;
use rdkafka::ClientConfig;

use crate::epidemiology_simulation::Epidemiology;
use crate::run_mode::RunMode;
use crate::state_machine::DiseaseHandler;
use crate::utils::environment;

pub struct KafkaConsumer<'a> {
    engine_id: &'a str,
    consumer: StreamConsumer,
}

impl KafkaConsumer<'_> {
    pub fn new<'a>(engine_id: &'a str, topics: &[&str]) -> KafkaConsumer<'a> {
        let kafka_url = environment::kafka_url();
        let consumer: StreamConsumer = ClientConfig::new()
            .set("bootstrap.servers", kafka_url.as_str())
            .set("group.id", &*format!("request_{}", engine_id))
            .set("auto.offset.reset", "earliest")
            .set("max.poll.interval.ms", "86400000") //max allowed
            .set("message.max.bytes", "104857600") //in order to allow message greater than 1MB
            .create()
            .expect("Consumer creation failed");

        consumer.subscribe(topics).expect("Can't subscribe to specified topics");

        KafkaConsumer { engine_id, consumer }
    }

<<<<<<< HEAD
    pub async fn listen_loop<T: DiseaseHandler + Clone>(&self, run_mode: &RunMode, disease_handler: Option<T>) {
=======
    pub async fn listen_loop(&self, run_mode: &RunMode, threads: u32) {
>>>>>>> a40e52fe
        let mut message_stream: MessageStream = self.consumer.stream();
        debug!("Started the stream. Waiting for simulation request");
        while let Some(message) = message_stream.next().await {
            let simulation_config = self.parse_message(message);
            match simulation_config {
                Err(e) => {
                    error!(
                        "Received a message, but could not parse it.\n\
                        Error Details: {}",
                        e
                    );
                }
                Ok(request) => {
<<<<<<< HEAD
                    self.run_sim(request, run_mode, disease_handler.clone()).await;
=======
                    self.run_sim(request, run_mode, threads).await;
>>>>>>> a40e52fe
                    if let RunMode::MultiEngine { engine_id: _e } = run_mode {
                        return;
                    }
                }
            };
        }
    }

<<<<<<< HEAD
    async fn run_sim<T: DiseaseHandler>(&self, request: Request, run_mode: &RunMode, disease_handler: Option<T>) {
        match request {
            Request::SimulationRequest(req) => {
                if disease_handler.is_none() {
                    let disease = req.config.get_disease();
                    let mut epidemiology = Epidemiology::new(req.config, None, req.sim_id, run_mode, disease);
                    epidemiology.run(run_mode).await;
                } else {
                    let mut epidemiology = Epidemiology::new(req.config, None, req.sim_id, run_mode, disease_handler.unwrap());
                    epidemiology.run(run_mode).await;
                };
=======
    async fn run_sim(&self, request: Request, run_mode: &RunMode, threads: u32) {
        match request {
            Request::SimulationRequest(req) => {
                let mut epidemiology = Epidemiology::new(&req.config, None, req.sim_id);
                epidemiology.run(&req.config, run_mode, threads).await;
>>>>>>> a40e52fe
            }
            Request::MultiSimRequest(req) => {
                let travel_plan_config = Some(req.travel_plan);
                let sim_req = req.engine_configs.iter().find(|c| c.engine_id == self.engine_id);
                match sim_req {
                    None => {
                        error!("Couldn't find any work for engine_id: {}", self.engine_id)
                    }
                    Some(req) => {
<<<<<<< HEAD
                        let config = req.config.config.clone();
                        if disease_handler.is_none() {
                            let disease = config.get_disease();
                            let mut epidemiology =
                                Epidemiology::new(config, travel_plan_config, req.engine_id.to_string(), run_mode, disease);
                            epidemiology.run(run_mode).await;
                        } else {
                            let mut epidemiology = Epidemiology::new(
                                config,
                                travel_plan_config,
                                req.engine_id.to_string(),
                                run_mode,
                                disease_handler.unwrap(),
                            );
                            epidemiology.run(run_mode).await;
                        }
=======
                        let mut epidemiology =
                            Epidemiology::new(&req.config.config, travel_plan_config, req.engine_id.to_string());
                        epidemiology.run(&req.config.config, run_mode, threads).await;
>>>>>>> a40e52fe
                    }
                }
            }
        }
    }

    fn parse_message(&self, message: Result<BorrowedMessage, KafkaError>) -> Result<Request, Box<dyn Error>> {
        let borrowed_message = message?;
        let parsed_message = borrowed_message.payload_view::<str>().unwrap()?;
        trace!("Received: {}", parsed_message);
        serde_json::from_str(parsed_message).map_err(|e| e.into())
    }
}<|MERGE_RESOLUTION|>--- conflicted
+++ resolved
@@ -55,11 +55,12 @@
         KafkaConsumer { engine_id, consumer }
     }
 
-<<<<<<< HEAD
-    pub async fn listen_loop<T: DiseaseHandler + Clone>(&self, run_mode: &RunMode, disease_handler: Option<T>) {
-=======
-    pub async fn listen_loop(&self, run_mode: &RunMode, threads: u32) {
->>>>>>> a40e52fe
+    pub async fn listen_loop<T: DiseaseHandler + Sync + Clone>(
+        &self,
+        run_mode: &RunMode,
+        disease_handler: Option<T>,
+        threads: u32,
+    ) {
         let mut message_stream: MessageStream = self.consumer.stream();
         debug!("Started the stream. Waiting for simulation request");
         while let Some(message) = message_stream.next().await {
@@ -73,11 +74,7 @@
                     );
                 }
                 Ok(request) => {
-<<<<<<< HEAD
-                    self.run_sim(request, run_mode, disease_handler.clone()).await;
-=======
-                    self.run_sim(request, run_mode, threads).await;
->>>>>>> a40e52fe
+                    self.run_sim(request, run_mode, disease_handler.clone(), threads).await;
                     if let RunMode::MultiEngine { engine_id: _e } = run_mode {
                         return;
                     }
@@ -86,25 +83,23 @@
         }
     }
 
-<<<<<<< HEAD
-    async fn run_sim<T: DiseaseHandler>(&self, request: Request, run_mode: &RunMode, disease_handler: Option<T>) {
+    async fn run_sim<T: DiseaseHandler + Sync>(
+        &self,
+        request: Request,
+        run_mode: &RunMode,
+        disease_handler: Option<T>,
+        threads: u32,
+    ) {
         match request {
             Request::SimulationRequest(req) => {
                 if disease_handler.is_none() {
                     let disease = req.config.get_disease();
                     let mut epidemiology = Epidemiology::new(req.config, None, req.sim_id, run_mode, disease);
-                    epidemiology.run(run_mode).await;
+                    epidemiology.run(run_mode, threads).await;
                 } else {
                     let mut epidemiology = Epidemiology::new(req.config, None, req.sim_id, run_mode, disease_handler.unwrap());
-                    epidemiology.run(run_mode).await;
+                    epidemiology.run(run_mode, threads).await;
                 };
-=======
-    async fn run_sim(&self, request: Request, run_mode: &RunMode, threads: u32) {
-        match request {
-            Request::SimulationRequest(req) => {
-                let mut epidemiology = Epidemiology::new(&req.config, None, req.sim_id);
-                epidemiology.run(&req.config, run_mode, threads).await;
->>>>>>> a40e52fe
             }
             Request::MultiSimRequest(req) => {
                 let travel_plan_config = Some(req.travel_plan);
@@ -114,13 +109,12 @@
                         error!("Couldn't find any work for engine_id: {}", self.engine_id)
                     }
                     Some(req) => {
-<<<<<<< HEAD
                         let config = req.config.config.clone();
                         if disease_handler.is_none() {
                             let disease = config.get_disease();
                             let mut epidemiology =
                                 Epidemiology::new(config, travel_plan_config, req.engine_id.to_string(), run_mode, disease);
-                            epidemiology.run(run_mode).await;
+                            epidemiology.run(run_mode, threads).await;
                         } else {
                             let mut epidemiology = Epidemiology::new(
                                 config,
@@ -129,13 +123,8 @@
                                 run_mode,
                                 disease_handler.unwrap(),
                             );
-                            epidemiology.run(run_mode).await;
+                            epidemiology.run(run_mode, threads).await;
                         }
-=======
-                        let mut epidemiology =
-                            Epidemiology::new(&req.config.config, travel_plan_config, req.engine_id.to_string());
-                        epidemiology.run(&req.config.config, run_mode, threads).await;
->>>>>>> a40e52fe
                     }
                 }
             }

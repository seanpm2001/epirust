--- conflicted
+++ resolved
@@ -1,19 +1,11 @@
 const execa = require('execa');
 
-<<<<<<< HEAD
-module.exports = class EpirustService{
-=======
 module.exports = class EpirustService {
->>>>>>> f3454f6e
     start(numberOfAgents) {
         this.engine = './external/epirust';
         (async () => {
             try {
-<<<<<<< HEAD
-                const {stdout} = await execa('./external/epirust', [numberOfAgents]);
-=======
                 const { stdout } = await execa('./external/epirust', [numberOfAgents]);
->>>>>>> f3454f6e
                 console.log(stdout);
             } catch (error) {
                 throw new Error("Failed spawning epirust engine - " + error);

--- conflicted
+++ resolved
@@ -6,40 +6,17 @@
 
 var ioInstance = require('../io');
 
-<<<<<<< HEAD
-router.get('/', function(req, res, next) {
-  const io = ioInstance();
-  io.on('connection', function(socket){
-    console.log('a user connected');
-  });
-  res.send("In simulation");
-});
-
-router.post('/', function(req, res, next) {
-=======
 router.post('/', function (req, res, next) {
->>>>>>> f3454f6e
   const numberOfAgents = req.body.numberOfAgents;
   const epirustService = new EpirustService(numberOfAgents);
   const kafkaConsumer = new KafkaConsumerService('localhost:9092', 'counts_updated', 1);
   epirustService.start(numberOfAgents);
-<<<<<<< HEAD
-
-  const io = ioInstance();
-  io.on('connect', function(socket){
-    console.log('a user connected');
-=======
   const io = ioInstance();
   io.on('connect', function (socket) {
->>>>>>> f3454f6e
     kafkaConsumer.consumer.on('message', function (message) {
       socket.emit('epidemicStats', message.value);
     });
   });
-<<<<<<< HEAD
-
-=======
->>>>>>> f3454f6e
   res.status(200);
   res.send({ status: "Simulation started" });
 });
